--- conflicted
+++ resolved
@@ -7,11 +7,7 @@
 
 # Data Sources
 
-<<<<<<< HEAD
 _Data sources_ allow Terraform to use information defined outside of Terraform,
-=======
-_Data sources_ allow Terraform use information defined outside of Terraform,
->>>>>>> 6d65c191
 defined by another separate Terraform configuration, or modified by functions.
 
 > **Hands-on:** Try the [Query Data Sources](https://learn.hashicorp.com/tutorials/terraform/data-sources) tutorial on HashiCorp Learn.
