--- conflicted
+++ resolved
@@ -47,12 +47,6 @@
 ```bash
 echo "deb [signed-by=/usr/share/keyrings/hashicorp-archive-keyring.gpg] https://apt.releases.hashicorp.com $(lsb_release -cs) main" | sudo tee /etc/apt/sources.list.d/hashicorp.list
 ```
-
-<<<<<<< HEAD
-The command line uses the `lsb_release -cs` command to find the distribution release codename for your current system, such as `buster`, `groovy`, or `sid`.
-=======
-The above command uses `lsb_release -cs` to find the distribution release codename for your current system, such as `buster`, `groovy`, or `sid`.
->>>>>>> d0664bce
 
 Install Terraform from the new repository.
 
